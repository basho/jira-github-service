/*
 * Copyright 2014 Brian Roach <roach at mostlyharmless dot net>.
 *
 * Licensed under the Apache License, Version 2.0 (the "License");
 * you may not use this file except in compliance with the License.
 * You may obtain a copy of the License at
 *
 *      http://www.apache.org/licenses/LICENSE-2.0
 *
 * Unless required by applicable law or agreed to in writing, software
 * distributed under the License is distributed on an "AS IS" BASIS,
 * WITHOUT WARRANTIES OR CONDITIONS OF ANY KIND, either express or implied.
 * See the License for the specific language governing permissions and
 * limitations under the License.
 */

package net.mostlyharmless.jghservice.resources;

import java.util.ArrayList;
import java.util.Collections;
import java.util.HashMap;
import java.util.List;
import java.util.Map;
import java.util.concurrent.ExecutionException;
import java.util.logging.Level;
import java.util.logging.Logger;
import javax.inject.Singleton;
import javax.xml.bind.annotation.XmlAttribute;
import javax.xml.bind.annotation.XmlElement;
import javax.xml.bind.annotation.XmlElementWrapper;
import javax.xml.bind.annotation.XmlRootElement;
import javax.xml.bind.annotation.adapters.XmlAdapter;
import javax.xml.bind.annotation.adapters.XmlJavaTypeAdapter;
import net.mostlyharmless.jghservice.connector.jira.GetProjectKeys;
import net.mostlyharmless.jghservice.connector.jira.JiraConnector;

/**
 *
 * @author Brian Roach <roach at mostlyharmless dot net>
 */
@Singleton
@XmlRootElement(name="config")
public class ServiceConfig
{
    @XmlElement
    private Jira jira;
    @XmlElement
    private Github github;
    @XmlElement(name="repositories")
    @XmlJavaTypeAdapter(RepositoryAdapter.class)
    private Map<String, Map<String,Repository>> repositories;
    
    private List<String> jiraProjectNames;
    
    public Github getGithub()
    {
        return github;
    }

    public Jira getJira()
    {
        return jira;
    }

    public Repository getRepoForJiraName(String jiraName)
    {
        return repositories.get("jira").get(jiraName);
    }
    
    public Repository getRepoForGithubName(String ghName)
    {
        return repositories.get("github").get(ghName);
    }
    
    public List<Repository> getRepositories()
    {
        ArrayList<Repository> list = new ArrayList<>();
        for (Map.Entry<String,Repository> entry : repositories.get("jira").entrySet())
        {
            list.add(entry.getValue());
        }
        return list;
    }
    
    public synchronized List<String> getProjectKeys()
    {
        if (null == jiraProjectNames)
        {
            JiraConnector conn = new JiraConnector(this);
            
            GetProjectKeys get = new GetProjectKeys.Builder().build();
            try
            {
                jiraProjectNames = conn.execute(get);
            }
            catch (ExecutionException ex)
            {
                Logger.getLogger(ServiceConfig.class.getName()).log(Level.SEVERE, "getProjectKeys() failed", ex);
            }
            
        }
        
        return jiraProjectNames;
        
    }
    
    public static class Jira
    {
        @XmlElement
        private String username;
        @XmlElement
        private String password;
        @XmlElement
        private String url;
        @XmlElement
        private String githubIssueNumberField;
        @XmlElement
        private String githubRepoNameField;
        @XmlElement
        private String epicLinkField;
        @XmlElement
        private String epicNameField;

        public String getUsername()
        {
            return username;
        }

        public String getPassword()
        {
            return password;
        }

        public String getUrl()
        {
            return url;
        }

        public String getGithubIssueNumberField()
        {
            return githubIssueNumberField;
        }

        public String getGithubRepoNameField()
        {
            return githubRepoNameField;
        }
        
        public String getEpicLinkField()
        {
            return epicLinkField;
        }
        
        public boolean hasEpicLinkField()
        {
            return epicLinkField != null;
        }
        
        public String getEpicNameField()
        {
            return epicNameField;
        }
        
        public boolean hasEpicNameField()
        {
            return epicNameField != null;
        }
        
    }
    
    public static class Github
    {
        @XmlElement
        private String username;
        @XmlElement
        private String password;
        @XmlElement
        private String url;

        public String getUsername()
        {
            return username;
        }

        public String getPassword()
        {
            return password;
        }

        public String getUrl()
        {
            return url;
        }
        
        
        
    }
    
    public static class Repositories
    {
        @XmlElement(name="repository")
        private List<Repository> entries = new ArrayList<>();
        
        List<Repository> entries()
        {
            return Collections.unmodifiableList(entries);
        }
        
        void addEntry(Repository entry)
        {
            entries.add(entry);
        }
        
    }
    
    public static class Repository
    {
        @XmlElement
        private String githubName;
        @XmlElement
        private String githubOwner;
        @XmlElement
        private String jiraName;
        @XmlElement
        private String jiraProjectKey;
        @XmlElement
        private boolean importOnComment = false;
        @XmlElementWrapper(name="jiraFields")
        @XmlElement(name="field")
        private List<JiraField> jiraFields;
        @XmlElement
        private boolean mapEpicsToMilestones = false;

        public String getGithubName()
        {
            return githubName;
        }

        public String getGithubOwner()
        {
            return githubOwner;
        }

        public String getJiraName()
        {
            return jiraName;
        }

        public String getJiraProjectKey()
        {
            return jiraProjectKey;
        }

        public List<JiraField> getJiraFields()
        {
            return jiraFields;
        }
        
<<<<<<< HEAD
        public boolean mapEpicsToMilestones()
        {
            return mapEpicsToMilestones;
        }
=======
        public boolean importOnComment()
        {
            return importOnComment;
        }
        
        
>>>>>>> eac3762d
        
        public static class JiraField
        {
            @XmlAttribute
            private String type;
            @XmlElement
            private String name;
            @XmlElement
            private String key;
            @XmlElement
            private String value;

            public String getType()
            {
                return type;
            }

            public String getName()
            {
                return name;
            }

            public String getKey()
            {
                return key;
            }

            public String getValue()
            {
                return value;
            }
            
            
            
        }
    }
    
    public static class RepositoryAdapter extends XmlAdapter<Repositories, Map<String, Map<String,Repository>>>
    {

        @Override
        public Map<String, Map<String, Repository>> unmarshal(Repositories repos) throws Exception
        {
            Map<String, Map<String, Repository>> newMap = new HashMap<>();
            Map<String,Repository> ghMap = new HashMap<>();
            Map<String,Repository> jiraMap = new HashMap<>();
            newMap.put("github", ghMap);
            newMap.put("jira", jiraMap);
            
            for (Repository repo : repos.entries())
            {                
                String ghKey = repo.getGithubName();
                String jiraKey = repo.getJiraName();
                
                ghMap.put(ghKey, repo);
                jiraMap.put(jiraKey, repo);
             }
            return newMap;
        }

        @Override
        public Repositories marshal(Map<String, Map<String, Repository>> v) throws Exception
        {
            throw new UnsupportedOperationException("Not supported yet."); //To change body of generated methods, choose Tools | Templates.
        }

        
        
    }
}<|MERGE_RESOLUTION|>--- conflicted
+++ resolved
@@ -256,19 +256,15 @@
             return jiraFields;
         }
         
-<<<<<<< HEAD
         public boolean mapEpicsToMilestones()
         {
             return mapEpicsToMilestones;
         }
-=======
+
         public boolean importOnComment()
         {
             return importOnComment;
         }
-        
-        
->>>>>>> eac3762d
         
         public static class JiraField
         {
